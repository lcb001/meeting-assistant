--- conflicted
+++ resolved
@@ -53,7 +53,6 @@
 
 func CreateMessagesFromTemplate(funcType string, allText string, ask string, HistoryChat []*schema.Message) []*schema.Message {
 	template := createTemplate(funcType)
-<<<<<<< HEAD
 	//创建一个字符串，如果ask不为空，则为alltext+ask，若为空则为alltext
 	question := allText
 	if ask != "" {
@@ -77,13 +76,6 @@
 		//	schema.AssistantMessage("rich在飞快的跑步", nil),
 		//},
 		"chat_history": HistoryChat,
-=======
-	// 使用模板生成消息
-	messages, err := template.Format(context.Background(), map[string]any{
-		"role":     "会议总结助手",
-		"style":    "专业",
-		"question": allText,
->>>>>>> 6929aa1f
 	})
 
 	if err != nil {
